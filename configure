#!/bin/sh
#
# configure -- custom configure script for ScummVM.
#
# ScummVM is the legal property of its developers, whose names
# are too numerous to list here. Please refer to the COPYRIGHT
# file distributed with this source distribution.
#
# This program is free software; you can redistribute it and/or
# modify it under the terms of the GNU General Public License
# as published by the Free Software Foundation; either version 2
# of the License, or (at your option) any later version.
#
# This program is distributed in the hope that it will be useful,
# but WITHOUT ANY WARRANTY; without even the implied warranty of
# MERCHANTABILITY or FITNESS FOR A PARTICULAR PURPOSE.  See the
# GNU General Public License for more details.
#
# You should have received a copy of the GNU General Public License
# along with this program; if not, write to the Free Software
# Foundation, Inc., 51 Franklin Street, Fifth Floor, Boston, MA 02110-1301, USA.
#
# $URL: https://scummvm.svn.sourceforge.net/svnroot/scummvm/scummvm/trunk/base/main.cpp $
# $Id$

# Save the current environment variables for next runs
SAVED_CONFIGFLAGS=$@
SAVED_LDFLAGS=$LDFLAGS
SAVED_CXX=$CXX
SAVED_CXXFLAGS=$CXXFLAGS
SAVED_CPPFLAGS=$CPPFLAGS
SAVED_ASFLAGS=$ASFLAGS
SAVED_WINDRESFLAGS=$WINDRESFLAGS

# Use environment vars if set
CXXFLAGS="$CXXFLAGS $CPPFLAGS"

# Backslashes into forward slashes:
# The following OS/2 specific code is performed to deal with handling of backslashes by ksh.
# Borrowed from the Sane configure script

if test "$ac_emxsupport" != "no" -a "$ac_emxsupport" != "NO"; then
	ac_save_IFS="$IFS"
	IFS="\\"
	ac_TEMP_PATH=
	for ac_dir in $PATH; do
		IFS=$ac_save_IFS
		if test -z "$ac_TEMP_PATH"; then
			ac_TEMP_PATH="$ac_dir"
		else
			ac_TEMP_PATH="$ac_TEMP_PATH/$ac_dir"
		fi
	done
	PATH="$ac_TEMP_PATH"
	export PATH
	unset ac_TEMP_PATH
fi

set_var() {
	eval ${1}='${2}'
}

get_var() {
	eval echo \$${1}
}

# Add an engine: id name build subengines
add_engine() {
	_engines="${_engines} ${1}"
	set_var _engine_${1}_name "${2}"
	set_var _engine_${1}_build "${3}"
	set_var _engine_${1}_subengines "${4}"
	for sub in ${4}; do
		set_var _engine_${sub}_sub "yes"
	done
}

add_engine scumm "SCUMM" yes "scumm_7_8 he"
add_engine scumm_7_8 "v7 & v8 games" yes
add_engine he "HE71+ games" yes
add_engine agi "AGI" yes
add_engine agos "AGOS" yes "agos2"
add_engine agos2 "AGOS 2 games" yes
add_engine cine "Cinematique evo 1" yes
<<<<<<< HEAD
add_engine cruise "Cinematique evo 2" yes
=======
add_engine cruise "Cinematique evo 2" no
add_engine draci "Dragon History" no
>>>>>>> e4fb5673
add_engine drascula "Drascula: The Vampire Strikes Back" yes
add_engine gob "Gobli*ns" yes
add_engine groovie "Groovie" yes "groovie2"
add_engine groovie2 "Groovie 2 games" no
add_engine igor "Igor: Objective Uikokahonia" no
add_engine kyra "Legend of Kyrandia" yes "lol"
add_engine lol "Lands of Lore" no
add_engine lure "Lure of the Temptress" yes
add_engine m4 "M4/MADS" no
add_engine made "MADE" yes
add_engine parallaction "Parallaction" yes
add_engine queen "Flight of the Amazon Queen" yes
add_engine saga "SAGA" yes "ihnm saga2"
add_engine ihnm "IHNM" yes
add_engine saga2 "SAGA 2 games" no
add_engine sci "SCI" yes "sci32"
add_engine sci32 "SCI32 games" no
add_engine sky "Beneath a Steel Sky" yes
add_engine sword1 "Broken Sword 1" yes
add_engine sword2 "Broken Sword 2" yes
add_engine teenagent "Teen Agent" no
add_engine tinsel "Tinsel" yes
add_engine touche "Touche: The Adventures of the Fifth Musketeer" yes
add_engine tucker "Bud Tucker in Double Trouble" yes


#
# Default settings
#
# Default lib behaviour yes/no/auto
_vorbis=auto
_tremor=auto
_flac=auto
_mad=auto
_alsa=auto
_zlib=auto
_mpeg2=no
_fluidsynth=auto
_16bit=auto
_readline=auto
# Default option behaviour yes/no
_text_console=no
_mt32emu=yes
_build_hq_scalers=yes
_build_scalers=yes
_indeo3=auto
# Default vkeybd/keymapper options
_vkeybd=no
_keymapper=no
# Default platform settings
_backend=sdl
_endian=unknown
_need_memalign=no
_have_x86=no
_verbose_build=no
_dynamic_modules=no
_plugins_default=static
_nasm=auto
# Default commands
_ranlib=ranlib
_strip=strip
_ar="ar cru"
_as="as"
_windres=windres
_win32path="C:/scummvm"
_aos4path="Games:ScummVM"
_staticlibpath=/sw
_sdlconfig=sdl-config
_sdlpath="$PATH"
_nasmpath="$PATH"
NASMFLAGS=""
NASM=""
_prefix=/usr/local
# For cross compiling
_host=""
_host_cpu=""
_host_vendor=""
_host_os=""
_host_alias=""

_srcdir=`dirname $0`

# Determine a tmp file name, using mktemp(1) when available.
if type mktemp > /dev/null 2>&1 ; then
	TMPO=`mktemp /tmp/scummvm-conf.XXXXXXXXXX`
else
	TMPO=./scummvm-conf
fi
TMPC=${TMPO}.cpp
TMPLOG=config.log

cc_check() {
	echo >> "$TMPLOG"
	cat "$TMPC" >> "$TMPLOG"
	echo >> "$TMPLOG"
	echo "$CXX $TMPC -o $TMPO$HOSTEXEEXT $@" >> "$TMPLOG"
	rm -f "$TMPO$HOSTEXEEXT"
	( $CXX $CXXFLAGS "$TMPC" -o "$TMPO$HOSTEXEEXT" "$@" ) >> "$TMPLOG" 2>&1
	TMP="$?"
	echo >> "$TMPLOG"
	return "$TMP"
}

#
# Function to provide echo -n for bourne shells that don't have it
#
echo_n() {
	printf "$@"
}

echocheck() {
	echo_n "Checking for $@... "
}

# Add a line of data to config.mk.
add_line_to_config_mk() {
	_config_mk_data="$_config_mk_data"'
'"$1"
}

# Add a line of data to config.h.
add_line_to_config_h() {
	_config_h_data="$_config_h_data"'
'"$1"
}

add_to_config_h_if_yes() {
	if test "$1" = yes ; then
		add_line_to_config_h "$2"
	else
		add_line_to_config_h "/* $2 */"
	fi
}

# Conditionally add a line of data to config.mk. Takes two parameters:
# The first one can be set to 'no' to "comment out" the line, i.e.
# make it ineffective, use 'yes' otherwise.
# The second param is the line to insert.
add_to_config_mk_if_yes() {
	if test "$1" = yes ; then
		add_line_to_config_mk "$2"
	else
		add_line_to_config_mk "# $2"
	fi
}

# Conditionally add a line of data to config.mk. Takes two parameters:
# The first one can be set to 'yes' to "comment out" the line, i.e.
# make it ineffective, use 'no' otherwise.
# The second param is the line to insert.
add_to_config_mk_if_no() {
	if test "$1" = no ; then
		add_line_to_config_mk "$2"
	else
		add_line_to_config_mk "# $2"
	fi
}

#
# Determine sdl-config
#
# TODO: small bit of code to test sdl useability
find_sdlconfig() {
	echo_n "Looking for sdl-config... "
	sdlconfigs="$_sdlconfig:sdl-config:sdl11-config:sdl12-config"
	_sdlconfig=

	IFS="${IFS=   }"; ac_save_ifs="$IFS"; IFS="$SEPARATOR"
	for path_dir in $_sdlpath; do
		#reset separator to parse sdlconfigs
		IFS=":"
		for sdlconfig in $sdlconfigs; do
			if test -f "$path_dir/$sdlconfig" ; then
				_sdlconfig="$path_dir/$sdlconfig"
				echo $_sdlconfig
				# Save the prefix
				_sdlpath=$path_dir
				if test `basename $path_dir` = bin ; then
					_sdlpath=`dirname $path_dir`
				fi
				# break at first sdl-config found in path
				break 2
			fi
		done
	done

	IFS="$ac_save_ifs"

	if test -z "$_sdlconfig"; then
		echo "none found!"
		exit 1
	fi
}

#
# Determine extension used for executables
#
get_system_exe_extension() {
	case $1 in
	mingw* | *os2-emx | wince)
		_exeext=".exe"
		;;
	arm-riscos)
		_exeext=",ff8"
		;;
	gp2xwiz-linux)
		_exeext=".wiz"
		;;	
	gp2x-linux)
		_exeext=".gp2x"
		;;	
	dreamcast | wii | gamecube | nds | psp)
		_exeext=".elf"
		;;
	*)
		_exeext=""
		;;
	esac
}

#
# Generic options functions
#

# Show the configure help line for an option
option_help() {
	tmpopt=`echo $1 | sed 's/_/-/g'`
	option=`echo "--${tmpopt}                       " | sed "s/\(.\{23\}\).*/\1/"`
	echo "  ${option}  ${2}"
}

# Show an error about an unknown option
option_error() {
	echo "error: unrecognised option: $ac_option
Try \`$0 --help' for more information." >&2
	exit 1
}


#
# Engine handling functions
#

# Get the name of the engine
get_engine_name() {
	get_var _engine_$1_name
}

# Will this engine be built?
get_engine_build() {
	get_var _engine_$1_build
}

# Get the subengines
get_engine_subengines() {
	get_var _engine_$1_subengines
}

# Ask if this is a subengine
get_engine_sub() {
	sub=`get_var _engine_$1_sub`
	if test -z "$sub" ; then
		sub=no
	fi
	echo $sub
}

# Enable *all* engines
engine_enable_all() {
	for engine in $_engines; do
		set_var _engine_${engine}_build "yes"
	done
}

# Disable *all* engines
engine_disable_all() {
	for engine in $_engines; do
		set_var _engine_${engine}_build "no"
	done
}

# Enable the given engine
engine_enable() {
	# Get the parameter
	if ( echo $1 | grep '=' ) 2> /dev/null > /dev/null ; then
		eng=`echo $1 | cut -d '=' -f 1`
		opt=`echo $1 | cut -d '=' -f 2`
	else
		eng=$1
		opt=yes
	fi
	engine=`echo $eng | sed 's/-/_/g'`

	# Filter the parameter for the subengines
	if test "`get_engine_sub ${engine}`" != "no" -a "$opt" != "yes" ; then
		option_error
		return
	fi

	if test "$opt" = "static" -o "$opt" = "dynamic" -o "$opt" = "yes" ; then
		if test "`get_engine_name ${engine}`" != "" ; then
			set_var _engine_${engine}_build "$opt"
		else
			option_error
		fi
	else
		option_error
	fi
}

# Disable the given engine
engine_disable() {
	# Filter malformed options
	if ( echo $1 | grep '=' ) 2> /dev/null > /dev/null ; then
		option_error
		return
	fi

	engine=`echo $1 | sed 's/-/_/g'`
	if test "`get_engine_name ${engine}`" != "" ; then
		set_var _engine_${engine}_build "no"
	else
		option_error
	fi
}

# Show the configure help line for a given engine
show_engine_help() {
	if test `get_engine_build $1` = yes ; then
		option="disable"
		do="don't "
	else
		option="enable"
		do=""
	fi
	name=`get_engine_name $1`
	option_help ${option}-${1} "${do}build the ${name} engine"
	for sub in `get_engine_subengines $1`; do
		show_subengine_help $sub $1
	done
}

# Show the configure help line for a given subengine
show_subengine_help() {
	if test `get_engine_build $1` = yes ; then
		option="disable"
		do="exclude"
	else
		option="enable"
		do="include"
	fi
	name=`get_engine_name $1`
	parent=`get_engine_name $2`
	option_help ${option}-${1} "${do} the ${name} in ${parent} engine"
}

# Prepare the strings about the engines to build
prepare_engine_build_strings() {
	string=`get_engine_build_string $1 static`
	if test -n "$string" ; then
		_engines_built_static="${_engines_built_static}#$string@"
	fi

	string=`get_engine_build_string $1 dynamic`
	if test -n "$string" ; then
		_engines_built_dynamic="${_engines_built_dynamic}#$string@"
	fi

	string=`get_engine_build_string $1 no`
	if test -n "$string" ; then
		_engines_skipped="${_engines_skipped}#$string@"
	fi
}

# Get the string about building an engine
get_engine_build_string() {
	engine_string=""
	engine_build=`get_engine_build $1`
	show=no

	# Check if the current engine should be shown for the current status
	if test $engine_build = $2 ; then
		show=yes
	else
		# Test for disabled sub-engines
		if test $2 = no ; then
			for subeng in `get_engine_subengines $1` ; do
				if test `get_engine_build $subeng` = no ; then
					engine_build=no
					show=yes
				fi
			done
		fi
	fi

	# Convert static/dynamic to yes to ease the check of subengines
	if test $engine_build != no ; then
		engine_build=yes
	fi

	# The engine should be shown, build the string
	if test $show = yes ; then
		build_string_func=get_${1}_build_string
		if ( type $build_string_func | grep function ) 2> /dev/null > /dev/null ; then
			engine_string=`$build_string_func $1 $engine_build`
		else
			engine_string=`get_subengines_build_string $1 $engine_build`
		fi

		engine_string="`get_engine_name $1` $engine_string"
	fi

	echo $engine_string
}

# Get the string about building subengines
get_subengines_build_string() {
	all=yes
	subengine_string=$3
	for subeng in `get_engine_subengines $1` ; do
		if test `get_engine_build $subeng` = $2 ; then
			subengine_string="$subengine_string [`get_engine_name $subeng`]"
		else
			all=no
		fi
	done
	if test $2 != no ; then
		if test -n "$subengine_string" ; then
			if test $all = yes ; then
				subengine_string="[all games]"
			fi
		fi
	fi

	echo $subengine_string
}

# Engine specific build strings
get_scumm_build_string() {
	if test `get_engine_build $1` != no ; then
		if test $2 != no ; then
			base="[v0-v6 games]"
		fi
		get_subengines_build_string $1 $2 "$base"
	fi
}

get_saga_build_string() {
	if test `get_engine_build $1` != no ; then
		if test $2 != no ; then
			base="[ITE]"
		fi
		get_subengines_build_string $1 $2 "$base"
	fi
}

#
# Greet user
#
echo "Running ScummVM configure..."
echo "Configure run on" `date` > $TMPLOG

#
# Check any parameters we received
#
# TODO:
# * Change --disable-mad / --enable-mad to the way it's done in autoconf:
#  That is, --without-mad / --with-mad=/prefix/to/mad. Useful for people
#  who have Mad/Vorbis/ALSA installed in a non-standard locations.
#

for parm in "$@" ; do
	if test "$parm" = "--help" || test "$parm" = "-help" || test "$parm" = "-h" ; then
		for engine in $_engines; do
			if test `get_engine_sub $engine` = no ; then
				engines_help="$engines_help`show_engine_help $engine`
"
			fi
		done
		cat << EOF

Usage: $0 [OPTIONS]...

Configuration:
  -h, --help             display this help and exit
  --backend=BACKEND      backend to build (sdl, dc, gp2x, gp2xwiz, iphone, morphos, nds, psp, wii, wince, linuxmoto, null) [sdl]

Installation directories:
  --prefix=DIR           use this prefix for installing ScummVM [/usr/local]
  --bindir=DIR           directory to install the scummvm binary in [PREFIX/bin]
  --mandir=DIR           directory to install the manpage in [PREFIX/share/man]
  --datadir=DIR          directory to install the data files in [PREFIX/share]
  --libdir=DIR           directory to install the plugins in [PREFIX/lib]

Special configuration feature:
  --host=HOST            cross-compile to target HOST (arm-linux, ...)
                         special targets: linupy for Yopy PDA
                                          dreamcast for Sega Dreamcast
                                          wii for Nintendo Wii
                                          gamecube for Nintendo Gamecube
                                          nds for Nintendo DS
                                          iphone for Apple iPhone
                                          wince for Windows CE
                                          psp for PlayStation Portable 

Game engines:
  --enable-all-engines     enable all engines
  --disable-all-engines    disable all engines
$engines_help
Optional Features:
  --disable-debug          disable building with debugging symbols
  --enable-Werror          treat warnings as errors
  --enable-plugins         enable the support for dynamic plugins
  --default-dynamic        make plugins dynamic by default
  --disable-mt32emu        don't enable the integrated MT-32 emulator
  --disable-16bit          don't enable 16bit color support
  --disable-hq-scalers     exclude HQ2x and HQ3x scalers
  --disable-scalers        exclude scalers
  --enable-text-console    use text console instead of graphical console
  --enable-verbose-build   enable regular echoing of commands during build process

Optional Libraries:
  --with-alsa-prefix=DIR   Prefix where alsa is installed (optional)
  --disable-alsa           disable ALSA midi sound support [autodetect]

  --with-ogg-prefix=DIR    Prefix where libogg is installed (optional)
  --with-vorbis-prefix=DIR Prefix where libvorbis is installed (optional)
  --disable-vorbis         disable Ogg Vorbis support [autodetect]

  --with-tremor-prefix=DIR Prefix where tremor is installed (optional)
  --disable-tremor         disable tremor support [autodetect]

  --with-mad-prefix=DIR    Prefix where libmad is installed (optional)
  --disable-mad            disable libmad (MP3) support [autodetect]

  --with-flac-prefix=DIR   Prefix where libFLAC is installed (optional)
  --disable-flac           disable FLAC support [autodetect]

  --with-zlib-prefix=DIR   Prefix where zlib is installed (optional)
  --disable-zlib           disable zlib (compression) support [autodetect]

  --with-mpeg2-prefix=DIR  Prefix where libmpeg2 is installed (optional)
  --enable-mpeg2           enable mpeg2 codec for cutscenes [no]

  --disable-indeo3         disable Indeo3 decoder [autodetect]

  --with-fluidsynth-prefix=DIR  Prefix where libfluidsynth is installed (optional)
  --disable-fluidsynth     disable fluidsynth MIDI driver [autodetect]

  --with-sdl-prefix=DIR    Prefix where the sdl-config script is installed (optional)

  --with-nasm-prefix=DIR   Prefix where nasm executable is installed (optional)
  --disable-nasm           disable assembly language optimizations [autodetect]

  --with-readline-prefix=DIR    Prefix where readline is installed (optional)
  --disable-readline       disable readline support in text console [autodetect]

Some influential environment variables:
  LDFLAGS        linker flags, e.g. -L<lib dir> if you have libraries in a
                 nonstandard directory <lib dir>
  CXX            C++ compiler command
  CXXFLAGS       C++ compiler flags
  CPPFLAGS       C++ preprocessor flags, e.g. -I<include dir> if you have
                 headers in a nonstandard directory <include dir>
  ASFLAGS        assembler flags
  WINDRESFLAGS   Windows resource compiler flags

EOF
		exit 0
	fi
done # for parm in ...

DEBFLAGS="-g"

for ac_option in $@; do
	case "$ac_option" in
	--disable-16bit)          _16bit=no       ;;
	--disable-hq-scalers)     _build_hq_scalers=no ;;
	--disable-scalers)        _build_scalers=no ;;
	--enable-alsa)            _alsa=yes       ;;
	--disable-alsa)           _alsa=no        ;;
	--enable-vorbis)          _vorbis=yes     ;;
	--disable-vorbis)         _vorbis=no      ;;
	--enable-tremor)          _tremor=yes     ;;
	--disable-tremor)         _tremor=no      ;;
	--enable-flac)            _flac=yes       ;;
	--disable-flac)           _flac=no        ;;
	--enable-mad)             _mad=yes        ;;
	--disable-mad)            _mad=no         ;;
	--enable-zlib)            _zlib=yes       ;;
	--disable-zlib)           _zlib=no        ;;
	--enable-nasm)            _nasm=yes       ;;
	--disable-nasm)           _nasm=no        ;;
	--enable-mpeg2)           _mpeg2=yes      ;;
	--disable-indeo3)         _indeo3=no      ;;
	--enable-indeo3)          _indeo3=yes     ;;
	--disable-fluidsynth)     _fluidsynth=no  ;;
	--enable-readline)        _readline=yes   ;;
	--disable-readline)       _readline=no    ;;
	--enable-verbose-build)   _verbose_build=yes ;;
	--enable-plugins)         _dynamic_modules=yes ;;
	--default-dynamic)        _plugins_default=dynamic ;;
	--enable-mt32emu)         _mt32emu=yes    ;;
	--disable-mt32emu)        _mt32emu=no     ;;
	--enable-vkeybd)          _vkeybd=yes     ;;
	--disable-vkeybd)         _vkeybd=no      ;;
	--enable-keymapper)       _keymapper=yes  ;;
	--disable-keymapper)      _keymapper=no   ;;
	--enable-text-console)    _text_console=yes ;;
	--disable-text-console)   _text_console=no ;;
	--with-fluidsynth-prefix=*)
		arg=`echo $ac_option | cut -d '=' -f 2`
		FLUIDSYNTH_CFLAGS="-I$arg/include"
		FLUIDSYNTH_LIBS="-L$arg/lib"
		;;
	--with-mpeg2-prefix=*)
		arg=`echo $ac_option | cut -d '=' -f 2`
		MPEG2_CFLAGS="-I$arg/include"
		MPEG2_LIBS="-L$arg/lib"
		;;
	--with-alsa-prefix=*)
		arg=`echo $ac_option | cut -d '=' -f 2`
		ALSA_CFLAGS="-I$arg/include"
		ALSA_LIBS="-L$arg/lib"
		;;
	--with-ogg-prefix=*)
		arg=`echo $ac_option | cut -d '=' -f 2`
		OGG_CFLAGS="-I$arg/include"
		OGG_LIBS="-L$arg/lib"
		;;
	--with-vorbis-prefix=*)
		arg=`echo $ac_option | cut -d '=' -f 2`
		VORBIS_CFLAGS="-I$arg/include"
		VORBIS_LIBS="-L$arg/lib"
		;;
	--with-tremor-prefix=*)
		arg=`echo $ac_option | cut -d '=' -f 2`
		TREMOR_CFLAGS="-I$arg/include"
		TREMOR_LIBS="-L$arg/lib"
		;;
	--with-flac-prefix=*)
		arg=`echo $ac_option | cut -d '=' -f 2`
		FLAC_CFLAGS="-I$arg/include"
		FLAC_LIBS="-L$arg/lib"
		;;
	--with-mad-prefix=*)
		arg=`echo $ac_option | cut -d '=' -f 2`
		MAD_CFLAGS="-I$arg/include"
		MAD_LIBS="-L$arg/lib"
		;;
	--with-zlib-prefix=*)
		arg=`echo $ac_option | cut -d '=' -f 2`
		ZLIB_CFLAGS="-I$arg/include"
		ZLIB_LIBS="-L$arg/lib"
		;;
	--with-readline-prefix=*)
		arg=`echo $ac_option | cut -d '=' -f 2`
		READLINE_CFLAGS="-I$arg/include"
		READLINE_LIBS="-L$arg/lib"
		;;
	--backend=*)
		_backend=`echo $ac_option | cut -d '=' -f 2`
		;;
	--enable-debug)
		# debug is enabled by default
		;;
	--disable-debug)
		DEBFLAGS=""
		;;
	--enable-Werror)
		CXXFLAGS="$CXXFLAGS -Werror"
		;;
	--enable-release)
		DEBFLAGS="-O2 -Wuninitialized"
		;;
	--enable-profiling)
		CXXFLAGS="$CXXFLAGS -pg"
		LDFLAGS="$LDFLAGS -pg"
		;;
	--with-sdl-prefix=*)
		arg=`echo $ac_option | cut -d '=' -f 2`
		_sdlpath="$arg:$arg/bin"
		;;
	--with-nasm-prefix=*)
		arg=`echo $ac_option | cut -d '=' -f 2`
		_nasmpath="$arg:$arg/bin"
		;;
	--with-staticlib-prefix=*)
		_staticlibpath=`echo $ac_option | cut -d '=' -f 2`
		;;
	--host=*)
		_host=`echo $ac_option | cut -d '=' -f 2`
		;;
	--prefix=*)
		_prefix=`echo $ac_option | cut -d '=' -f 2`
		;;
	--bindir=*)
		_bindir=`echo $ac_option | cut -d '=' -f 2`
		;;
	--mandir=*)
		_mandir=`echo $ac_option | cut -d '=' -f 2`
		;;
	--datadir=*)
		_datadir=`echo $ac_option | cut -d '=' -f 2`
		;;
	--libdir=*)
		_libdir=`echo $ac_option | cut -d '=' -f 2`
		;;
	--enable-all-engines)
		engine_enable_all
		;;
	--disable-all-engines)
		engine_disable_all
		;;
	--enable-*)
		engine_enable `echo $ac_option | cut -d '-' -f 4-`
		;;
	--disable-*)
		engine_disable `echo $ac_option | cut -d '-' -f 4-`
		;;
	*)
		option_error
		;;
	esac;
done;

CXXFLAGS="$CXXFLAGS $DEBFLAGS"

guessed_host=`$_srcdir/config.guess`
get_system_exe_extension $guessed_host
NATIVEEXEEXT=$_exeext

case $_host in
linupy)
	_host_os=linux
	_host_cpu=arm
	;;
motoezx)
	_host_os=linux
	_host_cpu=arm
	_host_alias=arm-linux-gnu
	;;
motomagx)
	_host_os=linux
	_host_cpu=arm
	_host_alias=arm-linux-gnueabi
	;;
arm-riscos)
	_host_os=riscos
	_host_cpu=arm
	;;
ppc-amigaos)
	_host_os=amigaos
	_host_cpu=ppc
	;;
gp2xwiz)
	_host_os=gp2xwiz-linux
	_host_cpu=arm
	_host_alias=arm-open2x-linux
	;;	
gp2x)
	_host_os=gp2x-linux
	_host_cpu=arm
	_host_alias=arm-open2x-linux
	;;
i586-mingw32msvc)
	_host_os=mingw32msvc
	_host_cpu=i586
	;;
iphone)
	_host_os=iphone
	_host_cpu=arm
	_host_alias=arm-apple-darwin9
	;;
wince)
	_host_os=wince
	_host_cpu=arm
	_host_alias=arm-wince-mingw32ce
	;;
neuros)
	_host_os=linux
	_host_cpu=arm
	;;
dreamcast)
	_host_os=dreamcast
	_host_cpu=sh
	_host_alias=sh-elf
	CXXFLAGS="$CXXFLAGS -ml -m4-single-only"
	LDFLAGS="$LDFLAGS -ml -m4-single-only"
	;;
wii)
	_host_os=wii
	_host_cpu=ppc
	_host_alias=powerpc-gekko
	;;
gamecube)
	_host_os=gamecube
	_host_cpu=ppc
	_host_alias=powerpc-gekko
	;;
nds)
	_host_os=nds
	_host_cpu=arm
	_host_alias=arm-eabi
	;;
psp)
	_host_os=psp
	_host_cpu=mipsallegrexel
	_host_alias=psp
	LDFLAGS="$LDFLAGS -L$PSPDEV/psp/sdk/lib -specs=$_srcdir/backends/platform/psp/psp.spec"
	;;
*)
	if test -n "$_host"; then
		guessed_host=`$_srcdir/config.sub $_host`
	fi
	_host_cpu=`echo $guessed_host | sed 's/^\([^-]*\)-\([^-]*\)-\(.*\)$/\1/'`
	_host_vendor=`echo $guessed_host | sed 's/^\([^-]*\)-\([^-]*\)-\(.*\)$/\2/'`
	_host_os=`echo $guessed_host | sed 's/^\([^-]*\)-\([^-]*\)-\(.*\)$/\3/'`
	;;
esac

if test -z "$_host_alias"; then
	_host_alias="$_host_cpu-$_host_os"
else
	# if _host_alias was set, default to the standard GNU tools
	_ranlib=$_host_alias-ranlib
	_strip=$_host_alias-strip
	_ar="$_host_alias-ar cru"
	_as="$_host_alias-as"
	_windres=$_host_alias-windres
fi

#
# Determine extension used for executables
#
get_system_exe_extension $_host_os 
HOSTEXEEXT=$_exeext

#
# Determine separator used for $PATH
#
case $_host_os in
os2-emx* )
	SEPARATOR=";"
	;;
* )
	SEPARATOR=":"
	;;
esac

#
# Platform specific sanity checks
#
case $_host_os in
wii | gamecube | nds)
	if test -z "$DEVKITPRO"; then
		echo "Please set DEVKITPRO in your environment. export DEVKITPRO=<path to devkitPRO>"
		exit 1
	fi
	;;
psp)
	if test -z "$PSPDEV"; then
		echo "Please set PSPDEV in your environment. export PSPDEV=<path to psp toolchain>"
		exit 1
	fi
	;;
*)
	;;
esac

#
# Determine the C++ compiler
#
echo_n "Looking for C++ compiler... "

# Check whether the given command is a working C++ compiler
test_compiler() {
	cat <<EOF >tmp_cxx_compiler.cpp
	class Foo { int a; };
	int main(int argc, char **argv) {
		Foo *a = new Foo(); delete a; return 0;
	}
EOF

	if test -n "$_host"; then
		# In cross-compiling mode, we cannot run the result
		eval "$1 $CXXFLAGS $LDFLAGS -o tmp_cxx_compiler$HOSTEXEEXT tmp_cxx_compiler.cpp" 2> /dev/null && rm -f tmp_cxx_compiler$HOSTEXEEXT tmp_cxx_compiler.cpp
	else
		eval "$1 $CXXFLAGS $LDFLAGS -o tmp_cxx_compiler$HOSTEXEEXT tmp_cxx_compiler.cpp" 2> /dev/null && eval "./tmp_cxx_compiler$HOSTEXEEXT 2> /dev/null" && rm -rf tmp_cxx_compiler$HOSTEXEEXT tmp_cxx_compiler.dSYM tmp_cxx_compiler.cpp
	fi
}

# Prepare a list of candidates for the C++ compiler
if test -n "$CXX" && test_compiler "$CXX"; then
	# Use the compiler specified in CXX
	echo $CXX
else
	if test -n "$_host"; then
		compilers="$_host_alias-g++ $_host_alias-c++ $_host-g++ $_host-c++"
	else
		compilers="g++ c++"
	fi

	# Iterate over all candidates, pick the first working one
	CXX=
	for compiler in $compilers; do
		if test_compiler $compiler; then
			CXX=$compiler
			echo $CXX
			break
		fi
	done
fi

if test -z "$CXX"; then
	echo "none found!"
	exit 1
fi

#
# Determine the compiler version
#
echocheck "compiler version"

cxx_version=`( $CXX -dumpversion ) 2>&1`
if test "$?" -gt 0; then
	cxx_version="not found"
fi

case $cxx_version in
	2.95.[2-9]|2.95.[2-9][-.]*|3.[0-9]|3.[0-9].[0-9]|3.[0-9].[0-9][-.]*|4.[0-9]|4.[0-9].[0-9]|4.[0-9].[0-9][-.]*)
		_cxx_major=`echo $cxx_version | cut -d '.' -f 1`
		_cxx_minor=`echo $cxx_version | cut -d '.' -f 2`
		cxx_version="$cxx_version, ok"
		cxx_verc_fail=no
		;;
	# whacky beos version strings
	2.9-beos-991026*|2.9-beos-000224*)
		_cxx_major=2
		_cxx_minor=95
		cxx_version="$cxx_version, ok"
		cxx_verc_fail=no
		;;
	3_4)
		_cxx_major=3
		_cxx_minor=4
		;;
	'not found')
		cxx_verc_fail=yes
		;;
	*)
		cxx_version="$cxx_version, bad"
		cxx_verc_fail=yes
		;;
esac

echo "$cxx_version"

if test "$cxx_verc_fail" = yes ; then
	echo
	echo "The version of your compiler is not supported at this time"
	echo "Please ensure you are using GCC >= 2.95"
	exit 1
fi

#
# Check for endianness
#
echo_n "Checking endianness... "
cat <<EOF >tmp_endianness_check.cpp
short ascii_mm[] = { 0x4249, 0x4765, 0x6E44, 0x6961, 0x6E53, 0x7953, 0 };
short ascii_ii[] = { 0x694C, 0x5454, 0x656C, 0x6E45, 0x6944, 0x6E61, 0 };
void _ascii() { char* s = (char*) ascii_mm; s = (char*) ascii_ii; }
short ebcdic_ii[] = { 0x89D3, 0xE3E3, 0x8593, 0x95C5, 0x89C4, 0x9581, 0 };
short ebcdic_mm[] = { 0xC2C9, 0xC785, 0x95C4, 0x8981, 0x95E2, 0xA8E2, 0 };
void _ebcdic() { char* s = (char*) ebcdic_mm; s = (char*) ebcdic_ii; }
int main() { _ascii (); _ebcdic (); return 0; }
EOF
$CXX $CXXFLAGS -c -o tmp_endianness_check.o tmp_endianness_check.cpp
if strings tmp_endianness_check.o | grep BIGenDianSyS >/dev/null; then
	_endian=big
else
	_endian=little
fi
echo $_endian;
rm -f tmp_endianness_check.o tmp_endianness_check.cpp

#
# Determine a data type with the given length
#
find_type_with_size() {
	for datatype in int short char long unknown; do
	cat <<EOF >tmp_find_type_with_size.cpp
typedef $datatype ac__type_sizeof_;
int main() {
	static int test_array [1 - 2 * !(((long int) (sizeof (ac__type_sizeof_))) == $1)];
	test_array [0] = 0;
	return 0;
}
EOF
	if $CXX $CXXFLAGS -c -o tmp_find_type_with_size$HOSTEXEEXT tmp_find_type_with_size.cpp 2>/dev/null ; then
		break
	else
		if test "$datatype" = "unknown"; then
			echo "couldn't find data type with $1 bytes"
			exit 1
		fi
		continue
	fi
	done
	rm -f tmp_find_type_with_size$HOSTEXEEXT tmp_find_type_with_size.cpp
	echo $datatype
}

#
# Determine data type sizes
#
echo_n "Type with 1 byte... "
type_1_byte=`find_type_with_size 1`
TMP="$?"
echo "$type_1_byte"
test $TMP -eq 0 || exit 1	# check exit code of subshell

echo_n "Type with 2 bytes... "
type_2_byte=`find_type_with_size 2`
TMP="$?"
echo "$type_2_byte"
test $TMP -eq 0 || exit 1	# check exit code of subshell

echo_n "Type with 4 bytes... "
type_4_byte=`find_type_with_size 4`
TMP="$?"
echo "$type_4_byte"
test $TMP -eq 0 || exit 1	# check exit code of subshell

#
# Check whether we can use x86 asm routines
#
echo_n "Compiling for x86... "
case $_host_cpu in
	i386|i486|i586|i686)
		_have_x86=yes
		;;
	*)
		_have_x86=no
		;;
esac
echo "$_have_x86"

#
# Determine build settings
#
echo_n "Checking hosttype... "
echo $_host_os
case $_host_os in
	linux* | uclinux* | openbsd* | netbsd* | bsd* | sunos* | hpux*)
		DEFINES="$DEFINES -DUNIX"
		;;
	freebsd*)
		DEFINES="$DEFINES -DUNIX"
		LDFLAGS="$LDFLAGS -L/usr/local/lib"
		CXXFLAGS="$CXXFLAGS -I/usr/local/include"
		;;
	beos*)
		DEFINES="$DEFINES -DUNIX -DSYSTEM_NOT_SUPPORTING_D_TYPE"
		# Needs -lbind -lsocket for the timidity MIDI driver
		LDFLAGS="-L/boot/home/config/lib"
		CFLAGS="-I/boot/home/config/include"
		CXXFLAGS="$CXXFLAGS -fhuge-objects"
		LIBS="$LIBS -lbind -lsocket"
		type_1_byte='char'
		type_2_byte='short'
		type_4_byte='long'
		;;
	haiku*)
		DEFINES="$DEFINES -DUNIX -DSYSTEM_NOT_SUPPORTING_D_TYPE"
		# Needs -lnetwork for the timidity MIDI driver
		LIBS="$LIBS -lnetwork"
		CXXFLAGS="$CXXFLAGS -fhuge-objects"
		type_1_byte='char'
		type_2_byte='short'
		type_4_byte='long'
		;;
	solaris*)
		DEFINES="$DEFINES -DUNIX -DSOLARIS -DSYSTEM_NOT_SUPPORTING_D_TYPE"
		# Needs -lbind -lsocket for the timidity MIDI driver
		LIBS="$LIBS -lnsl -lsocket"
		;;
	irix*)
		DEFINES="$DEFINES -DUNIX -DIRIX -DSYSTEM_NOT_SUPPORTING_D_TYPE"
		LIBS="$LIBS -lmd "
		_ranlib=:
		;;
	darwin*)
		DEFINES="$DEFINES -DUNIX -DMACOSX"
		LIBS="$LIBS -framework QuickTime -framework AudioUnit -framework AudioToolbox -framework Carbon -framework CoreMIDI"
		;;
	mingw*)
		DEFINES="$DEFINES -DWIN32 -D__USE_MINGW_ANSI_STDIO=0"
		LIBS="$LIBS -lmingw32 -lwinmm"
		OBJS="$OBJS scummvmico.o"
		;;
	cygwin*)
		echo ERROR: Cygwin building is not supported by ScummVM anymore. Consider using MinGW.
		exit 0
		;;
	os2-emx*)
		DEFINES="$DEFINES -DUNIX"
		;;
	mint*)
		DEFINES="$DEFINES -DUNIX -DSYSTEM_NOT_SUPPORTING_D_TYPE"
		;;
	amigaos*)
		CXXFLAGS="$CXXFLAGS -mcrt=newlib -mstrict-align -mcpu=750 -mtune=7400"
		LDFLAGS="$LDFLAGS -mcrt=newlib -use-dynld -Lsobjs:"
		type_1_byte='char'
		type_2_byte='short'
		type_4_byte='long'
		;;
	dreamcast)
		DEFINES="$DEFINES -D__DC__ -DNONSTANDARD_PORT"
		;;
	wii)
		CXXFLAGS="$CXXFLAGS -Os -mrvl -mcpu=750 -meabi -mhard-float"
		CXXFLAGS="$CXXFLAGS -ffunction-sections -fdata-sections -fmodulo-sched"
		CXXFLAGS="$CXXFLAGS -I$DEVKITPRO/libogc/include -I$DEVKITPRO/wii/include"
		LDFLAGS="$LDFLAGS -mrvl -mcpu=750 -L$DEVKITPRO/libogc/lib/wii -L$DEVKITPRO/wii/lib"
		;;
	gamecube)
		CXXFLAGS="$CXXFLAGS -Os -mogc -mcpu=750 -meabi -mhard-float"
		CXXFLAGS="$CXXFLAGS -ffunction-sections -fdata-sections -fmodulo-sched"
		CXXFLAGS="$CXXFLAGS -I$DEVKITPRO/libogc/include -I$DEVKITPRO/cube/include"
		LDFLAGS="$LDFLAGS -mogc -mcpu=750 -L$DEVKITPRO/libogc/lib/cube -L$DEVKITPRO/cube/lib"
		;;
	nds)
		# TODO nds
		;;
	psp)
		CXXFLAGS="$CXXFLAGS -O3 -G0 -I$PSPDEV/psp/sdk/include -D_PSP_FW_VERSION=150"
		;;
	wince)
		CXXFLAGS="$CXXFLAGS -O3 -march=armv4 -mtune=xscale -D_WIN32_WCE=300 -D__ARM__ -D_ARM_ -DUNICODE -DFPM_DEFAULT -DNONSTANDARD_PORT"
		CXXFLAGS="$CXXFLAGS -DWIN32 -Dcdecl= -D__cdecl__= -Wno-multichar"
		;;
	# given this is a shell script assume some type of unix
	*)
		echo "WARNING: could not establish system type, assuming unix like"
		DEFINES="$DEFINES -DUNIX"
		;;
esac

if test -n "$_host"; then
	# Cross-compiling mode - add your target here if needed
	case "$_host" in
		linupy|arm-riscos)
			echo "Cross-compiling to $_host, forcing endianness, alignment and type sizes"
			DEFINES="$DEFINES -DUNIX"
			_endian=little
			_need_memalign=yes
			add_line_to_config_h "#define LINUPY"
			type_1_byte='char'
			type_2_byte='short'
			type_4_byte='int'
			;;
		arm-linux|arm*-linux-gnueabi|arm-*-linux|*-angstrom-linux)
			echo "Cross-compiling to $_host, forcing endianness, alignment and type sizes"
			DEFINES="$DEFINES -DUNIX -DUSE_ARM_SMUSH_ASM"
			#not true for all ARM systems, but the interesting ones are all LE. Most (if not all) BE arm devices don't have a screen
			_endian=little
			_need_memalign=yes
			type_1_byte='char'
			type_2_byte='short'
			type_4_byte='int'
			add_line_to_config_mk 'USE_ARM_SOUND_ASM = 1'
			add_line_to_config_mk 'USE_ARM_SMUSH_ASM = 1'
			;;
		motoezx)
			echo "Cross-compiling to $_host, forcing endianness, alignment and type sizes"
			DEFINES="$DEFINES -DUNIX -DMOTOEZX -DUSE_ARM_SMUSH_ASM -DUSE_ARM_GFX_ASM -DUSE_ARM_SCALER_ASM -DUSE_ARM_COSTUME_ASM"
			#not true for all ARM systems, but the interesting ones are all LE. Most (if not all) BE arm devices don't have a screen
			ASFLAGS="$ASFLAGS -mfpu=vfp"
			_endian=little
			_need_memalign=yes
			type_1_byte='char'
			type_2_byte='short'
			type_4_byte='int'
			add_line_to_config_mk 'USE_ARM_SOUND_ASM = 1'
			add_line_to_config_mk 'USE_ARM_SMUSH_ASM = 1'
			add_line_to_config_mk 'USE_ARM_GFX_ASM = 1'
			add_line_to_config_mk 'USE_ARM_COSTUME_ASM = 1'
			add_line_to_config_mk 'USE_ARM_SCALER_ASM = 1'
			_backend="linuxmoto"
			;;
		motomagx)
			echo "Cross-compiling to $_host, forcing endianness, alignment and type sizes"
			DEFINES="$DEFINES -DUNIX -DMOTOMAGX -DUSE_ARM_SMUSH_ASM -DUSE_ARM_GFX_ASM -DUSE_ARM_SCALER_ASM -DUSE_ARM_COSTUME_ASM"
			#not true for all ARM systems, but the interesting ones are all LE. Most (if not all) BE arm devices don't have a screen
			ASFLAGS="$ASFLAGS -mfpu=vfp"
			_endian=little
			_need_memalign=yes
			type_1_byte='char'
			type_2_byte='short'
			type_4_byte='int'
			add_line_to_config_mk 'USE_ARM_SOUND_ASM = 1'
			add_line_to_config_mk 'USE_ARM_SMUSH_ASM = 1'
			add_line_to_config_mk 'USE_ARM_GFX_ASM = 1'
			add_line_to_config_mk 'USE_ARM_COSTUME_ASM = 1'
			add_line_to_config_mk 'USE_ARM_SCALER_ASM = 1'
			_backend="linuxmoto"
			;;
		bfin*)
			_need_memalign=yes
			;;
		*darwin*)
			_ranlib=$_host-ranlib
			_strip=$_host-strip
			;;
		gp2xwiz)
			echo "Cross-compiling to $_host, forcing endianness, alignment and type sizes"
			DEFINES="$DEFINES -DUNIX -DGP2XWIZ -DNDEBUG -DUSE_ARM_SMUSH_ASM -DUSE_ARM_GFX_ASM -DUSE_ARM_SCALER_ASM -DUSE_ARM_COSTUME_ASM"
			CXXFLAGS="$CXXFLAGS -mcpu=arm926ej-s -mtune=arm926ej-s"
			LDFLAGS="$LDFLAGS"
			_endian=little
			_need_memalign=yes
			type_1_byte='char'
			type_2_byte='short'
			type_4_byte='int'
			add_line_to_config_mk 'USE_ARM_SOUND_ASM = 1'
			add_line_to_config_mk 'USE_ARM_SMUSH_ASM = 1'
			add_line_to_config_mk 'USE_ARM_GFX_ASM = 1'
			add_line_to_config_mk 'USE_ARM_SCALER_ASM = 1'
			add_line_to_config_mk 'USE_ARM_COSTUME_ASM = 1'
			_backend="gp2xwiz"
			_build_hq_scalers="no"
			_mt32emu="no"
			;;	
		gp2x)
			echo "Cross-compiling to $_host, forcing endianness, alignment and type sizes"
			DEFINES="$DEFINES -DUNIX -DGP2X -DNDEBUG -DUSE_ARM_SMUSH_ASM -DUSE_ARM_GFX_ASM -DUSE_ARM_SCALER_ASM -DUSE_ARM_COSTUME_ASM"
			CXXFLAGS="$CXXFLAGS -march=armv4t"
			ASFLAGS="$ASFLAGS -mfloat-abi=soft"
			LDFLAGS="$LDFLAGS -static"
			_endian=little
			_need_memalign=yes
			type_1_byte='char'
			type_2_byte='short'
			type_4_byte='int'
			add_line_to_config_mk 'USE_ARM_SOUND_ASM = 1'
			add_line_to_config_mk 'USE_ARM_SMUSH_ASM = 1'
			add_line_to_config_mk 'USE_ARM_GFX_ASM = 1'
			add_line_to_config_mk 'USE_ARM_SCALER_ASM = 1'
			add_line_to_config_mk 'USE_ARM_COSTUME_ASM = 1'
			_backend="gp2x"
			_build_hq_scalers="no"
			_mt32emu="no"
			;;
		neuros)
			echo "Cross-compiling to $_host, forcing endianness, alignment and type sizes"
			DEFINES="$DEFINES -DUNIX"
			_endian=little
			_need_memalign=yes
			add_line_to_config_h "#define NEUROS"
			type_1_byte='char'
			type_2_byte='short'
			type_4_byte='int'
			_backend='null'
			_build_hq_scalers="no"
			_mt32emu="no"
			;;
		ppc-amigaos)
			echo "Cross-compiling to $_host, forcing endianness, alignment and type sizes"
			_endian=big
			_need_memalign=yes
			type_1_byte='char'
			type_2_byte='short'
			type_4_byte='long'
			;;
		m68k-atari-mint)
			echo "Cross-compiling to $_host, forcing endianness, alignment and type sizes"
			DEFINES="$DEFINES -DUNIX -DSYSTEM_NOT_SUPPORTING_D_TYPE"
			_endian=big
			_need_memalign=yes
			type_1_byte='char'
			type_2_byte='short'
			type_4_byte='long'
			_ranlib=m68k-atari-mint-ranlib
			_ar="m68k-atari-mint-ar cru"
			;;
		*mingw32*)
			echo "Cross-compiling to $_host, forcing endianness, alignment and type sizes"
			_endian=little
			type_1_byte='char'
			type_2_byte='short'
			type_4_byte='int'
			_sdlconfig=$_host-sdl-config
			_windres=$_host-windres
			_ar="$_host-ar cru"
			_ranlib=$_host-ranlib
			;;
		iphone)
			echo "Cross-compiling to $_host, forcing endianness, alignment and type sizes"
			DEFINES="$DEFINES -DIPHONE -DUNIX -DUSE_ARM_SMUSH_ASM"
			_endian=little
			_need_memalign=yes
			type_1_byte='char'
			type_2_byte='short'
			type_4_byte='int'
			add_line_to_config_mk 'USE_ARM_SOUND_ASM = 1'
			add_line_to_config_mk 'USE_ARM_SMUSH_ASM = 1'
			_backend="iphone"
			_build_hq_scalers="no"
			;;
		wince)
			echo "Cross-compiling to $_host, forcing endianness, alignment and type sizes"
			LDFLAGS="$LDFLAGS -Wl,-Map,scummvm.exe.map -Wl,--stack,65536"
			_endian=little
			_need_memalign=yes
			type_1_byte='char'
			type_2_byte='short'
			type_4_byte='int'
			add_line_to_config_mk 'USE_TREMOLO = 1'
			add_line_to_config_mk 'USE_ARM_SOUND_ASM = 1'
			add_line_to_config_mk 'USE_ARM_SMUSH_ASM = 1'
			add_line_to_config_mk 'USE_ARM_GFX_ASM = 1'
			add_line_to_config_mk 'USE_ARM_COSTUME_ASM = 1'
			add_line_to_config_mk 'USE_ARM_SCALER_ASM = 1'
			_backend="wince"
			_mt32emu="no"
			add_line_to_config_mk 'include $(srcdir)/backends/platform/wince/wince.mk'
			;;
		dreamcast)
			echo "Cross-compiling to $_host, forcing endianness, alignment and type sizes"
			DEFINES="$DEFINES -DDISABLE_DEFAULT_SAVEFILEMANAGER -DDISABLE_TEXT_CONSOLE -DDISABLE_COMMAND_LINE"
			CXXFLAGS="$CXXFLAGS -O3 -Wno-multichar -funroll-loops -fschedule-insns2 -fomit-frame-pointer -fdelete-null-pointer-checks -fno-exceptions"
			_endian=little
			_need_memalign=yes
			type_1_byte='char'
			type_2_byte='short'
			type_4_byte='int'
			_backend="dc"
			_build_scalers="no"
			_build_hq_scalers="no"
			_mad="yes"
			_zlib="yes"
			add_line_to_config_mk 'include $(srcdir)/backends/platform/dc/dreamcast.mk'
			;;
		wii)
			echo "Cross-compiling to $_host, forcing endianness, alignment and type sizes"
			_endian=big
			_need_memalign=yes
			type_1_byte='char'
			type_2_byte='short'
			type_4_byte='int'
			_backend="wii"
			_build_scalers="no"
			_build_hq_scalers="no"
			add_line_to_config_mk 'GAMECUBE = 0'
			add_line_to_config_mk 'include $(srcdir)/backends/platform/wii/wii.mk'
			add_line_to_config_h "#define DEBUG_WII_USBGECKO"
			add_line_to_config_h "/* #define DEBUG_WII_MEMSTATS */"
			add_line_to_config_h "/* #define DEBUG_WII_GDB */"
			add_line_to_config_h "#define USE_WII_DI"
			add_line_to_config_h "#define USE_WII_SMB"
			add_line_to_config_h "#define USE_WII_KBD"
			;;
		gamecube)
			echo "Cross-compiling to $_host, forcing endianness, alignment and type sizes"
			_endian=big
			_need_memalign=yes
			type_1_byte='char'
			type_2_byte='short'
			type_4_byte='int'
			_backend="wii"
			_build_scalers="no"
			_build_hq_scalers="no"
			_mt32emu="no"
			add_line_to_config_mk 'GAMECUBE = 1'
			add_line_to_config_mk 'include $(srcdir)/backends/platform/wii/wii.mk'
			add_line_to_config_h '#define GAMECUBE'
			add_line_to_config_h "/* #define DEBUG_WII_USBGECKO */"
			add_line_to_config_h "/* #define DEBUG_WII_MEMSTATS */"
			add_line_to_config_h "/* #define DEBUG_WII_GDB */"
			;;
		nds)
			echo "Cross-compiling to $_host, forcing endianness, alignment and type sizes"
			# TODO: complete this
			# TODO: Maybe rename nds -> ds (would be more consistent with other backends)
			DEFINES="$DEFINES -DUSE_ARM_SMUSH_ASM"
			_endian=little
			_need_memalign=yes
			type_1_byte='char'
			type_2_byte='short'
			type_4_byte='int'
			_backend="nds"
			_build_hq_scalers="no"
			_mt32emu="no"
			add_line_to_config_mk 'include $(srcdir)/backends/platform/ds/ds.mk'
			# TODO: Enable more ARM optimizations -- requires testing!
			add_line_to_config_mk 'USE_ARM_SOUND_ASM = 1'
			add_line_to_config_mk 'USE_ARM_SMUSH_ASM = 1'
			;;
		psp)
			echo "Cross-compiling to $_host, forcing endianness, alignment and type sizes"
			_endian=little
			_need_memalign=yes
			type_1_byte='char'
			type_2_byte='short'
			type_4_byte='int'
			_backend="psp"
			_build_scalers="no"
			_build_hq_scalers="no"
			_mt32emu="no"
			add_line_to_config_mk 'include $(srcdir)/backends/platform/psp/psp.mk'
			;;
		*)
			echo "Continuing with auto-detected values ... if you have problems, please add your target to configure."
			;;
	esac

else
	#
	# Check whether memory alignment is required
	#
	echo_n "Alignment required... "
	case $_host_cpu in
		arm*)
			_need_memalign=yes
			;;
		alpha*)
			# Hardcode alignment requirements for Alpha processsors
			_need_memalign=yes
			;;
		sh*)
			# Hardcode alignment requirements for SH processsors.
			# While these can emulate unaligned memory access, this
			# emulation is rather slow.
			_need_memalign=yes
			;;
		mips*)
			# Hardcode alignment requirements for MIPS processsors.
			# While these can emulate unaligned memory access, this
			# emulation is rather slow.
			_need_memalign=yes
			;;
		*)
			# Try to auto-detect....
			cat > $TMPC << EOF
#include <stdlib.h>
#include <signal.h>
int main(int argc, char **argv) {
	unsigned char test[8] = { 0x11, 0x22, 0x33, 0x44, 0x55, 0x66, 0x77, 0x88 };
	signal(SIGBUS, exit);
	signal(SIGABRT, exit);
	signal(SIGSEGV, exit);
	if (*((unsigned int *)(test + 1)) != 0x55443322 && *((unsigned int *)(test + 1)) != 0x22334455) {
		return 1;
	}
	return 0;
}
EOF
			_need_memalign=yes
			cc_check && $TMPO$HOSTEXEEXT && _need_memalign=no
			;;
	esac
	echo "$_need_memalign"
fi

#
# Enable 16bit support only for backends which support it
#
case $_backend in
	sdl | wii)
		if test "$_16bit" = auto ; then
			_16bit=yes
		else
			_16bit=no
		fi
		;;
	*)
		_16bit=no
		;;
esac


#
# Add the results of the above checks to config.h
#
case $_endian in
	big)
		add_line_to_config_h '/* #define SCUMM_LITTLE_ENDIAN */'
		add_line_to_config_h '#define SCUMM_BIG_ENDIAN'
		;;
	little)
		add_line_to_config_h '#define SCUMM_LITTLE_ENDIAN'
		add_line_to_config_h '/* #define SCUMM_BIG_ENDIAN */'
		;;
	*)
		exit 1
		;;
esac

add_to_config_h_if_yes $_have_x86 '#define HAVE_X86'

add_to_config_h_if_yes $_need_memalign '#define SCUMM_NEED_ALIGNMENT'

#
# Check whether to enable a verbose build
#
echo_n "Checking whether to have a verbose build... "
echo "$_verbose_build"
add_to_config_mk_if_yes "$_verbose_build" 'VERBOSE_BUILD = 1'

#
# Check whether plugin support is requested and possible
#
echo_n "Checking whether building plugins was requested... "
echo "$_dynamic_modules"
_mak_plugins=
_def_plugin="/* -> plugins disabled */"

if test "$_dynamic_modules" = yes ; then
	echo_n "Checking whether building plugins is supported... "
	case $_host_os in
	linux*)
_def_plugin='
#define PLUGIN_PREFIX	"lib"
#define PLUGIN_SUFFIX	".so"
'
_mak_plugins='
DYNAMIC_MODULES := 1
PLUGIN_PREFIX := lib
PLUGIN_SUFFIX := .so
PLUGIN_EXTRA_DEPS =
CXXFLAGS        += -DDYNAMIC_MODULES
CXXFLAGS        += -fpic
PLUGIN_LDFLAGS  += -shared
PRE_OBJS_FLAGS  := -Wl,-export-dynamic -Wl,-whole-archive
POST_OBJS_FLAGS := -Wl,-no-whole-archive
LIBS            += -ldl
'
		;;
	freebsd*)
_def_plugin='
#define PLUGIN_PREFIX	"lib"
#define PLUGIN_SUFFIX	".so"
'
_mak_plugins='
DYNAMIC_MODULES := 1
PLUGIN_PREFIX := lib
PLUGIN_SUFFIX := .so
PLUGIN_EXTRA_DEPS =
CXXFLAGS        += -DDYNAMIC_MODULES
CXXFLAGS        += -fpic
PLUGIN_LDFLAGS  += -shared
PRE_OBJS_FLAGS  := -Wl,-export-dynamic -Wl,-whole-archive
POST_OBJS_FLAGS := -Wl,-no-whole-archive
'
		;;
	darwin*)
_def_plugin='
#define PLUGIN_PREFIX	""
#define PLUGIN_SUFFIX	".plugin"
'
_mak_plugins='
DYNAMIC_MODULES := 1
PLUGIN_PREFIX :=
PLUGIN_SUFFIX := .plugin
PLUGIN_EXTRA_DEPS = $(EXECUTABLE)
CXXFLAGS        += -DDYNAMIC_MODULES
PLUGIN_LDFLAGS  += -bundle -bundle_loader $(EXECUTABLE) -exported_symbols_list "$(srcdir)/plugin.exp"
PRE_OBJS_FLAGS  := -all_load
POST_OBJS_FLAGS :=
LIBS            += -ldl
'
		;;
	*mingw32*)
_def_plugin='
#define PLUGIN_PREFIX	""
#define PLUGIN_SUFFIX	".dll"
'
_mak_plugins='
DYNAMIC_MODULES		:= 1
PLUGIN_PREFIX		:=
PLUGIN_SUFFIX		:= .dll
PLUGIN_EXTRA_DEPS	= $(EXECUTABLE)
CXXFLAGS			+= -DDYNAMIC_MODULES
PLUGIN_LDFLAGS		:= -Wl,--enable-auto-import -shared ./libscummvm.a
PRE_OBJS_FLAGS		:= -Wl,--whole-archive
POST_OBJS_FLAGS		:= -Wl,--export-all-symbols -Wl,--no-whole-archive -Wl,--out-implib,./libscummvm.a
'
		;;
	gp2xwiz*)
_def_plugin='
#define PLUGIN_PREFIX	""
#define PLUGIN_SUFFIX	".plugin"
'
_mak_plugins='
DYNAMIC_MODULES := 1
PLUGIN_PREFIX := 
PLUGIN_SUFFIX := .plugin
PLUGIN_EXTRA_DEPS = $(EXECUTABLE)
CXXFLAGS        += -DDYNAMIC_MODULES
CXXFLAGS        += -fpic
PLUGIN_LDFLAGS  += -shared
PRE_OBJS_FLAGS  := -Wl,-export-dynamic -Wl,-whole-archive
POST_OBJS_FLAGS := -Wl,-no-whole-archive
LIBS            += -ldl
'
		;;	
	dreamcast)
_def_plugin='
#define PLUGIN_PREFIX	""
#define PLUGIN_SUFFIX	".plg"
'
_mak_plugins='
DYNAMIC_MODULES		:= 1
PLUGIN_PREFIX		:=
PLUGIN_SUFFIX		:= .plg
PLUGIN_EXTRA_DEPS	= $(abspath $(srcdir)/backends/platform/dc/plugin.x $(srcdir)/backends/platform/dc/plugin.syms) $(EXECUTABLE)
CXXFLAGS			+= -DDYNAMIC_MODULES
PLUGIN_LDFLAGS		= -ml -m4-single-only -nostartfiles -Wl,-q,-T$(srcdir)/backends/platform/dc/plugin.x,--just-symbols,$(EXECUTABLE),--retain-symbols-file,$(srcdir)/backends/platform/dc/plugin.syms -L$(ronindir)/lib
PRE_OBJS_FLAGS		:= -Wl,--whole-archive
POST_OBJS_FLAGS		:= -Wl,--no-whole-archive
'
		;;
	*)
		_dynamic_modules=no
		_mak_plugins=
		_def_plugin=
		;;
	esac
	echo "$_dynamic_modules"
fi


#
# Check whether integrated MT-32 emulator support is requested
#
if test "$_mt32emu" = no ; then
	_def_mt32emu='#undef USE_MT32EMU'
else
	_def_mt32emu='#define USE_MT32EMU'
fi
add_to_config_mk_if_yes "$_mt32emu" 'USE_MT32EMU = 1'

#
# Check whether 16bit color support is requested
#
if test "$_16bit" = no ; then
	_def_16bit='#undef USE_RGB_COLOR'
else
	_def_16bit='#define USE_RGB_COLOR'
fi
add_to_config_mk_if_yes "$_16bit" 'USE_RGB_COLOR = 1'

#
# Check whether to enable the (hq) scalers
#
add_to_config_mk_if_no $_build_hq_scalers   'DISABLE_HQ_SCALERS = 1'
add_to_config_mk_if_no $_build_scalers      'DISABLE_SCALERS = 1'

#
# Check whether to compile the Indeo3 decoder
#
if test "$_indeo3" = auto ; then
	# Autodetect. Build if either the gob engine or plugins are enabled
	if test `get_engine_build gob` = yes || test "$_dynamic_modules" = yes ; then
		_indeo3="yes"
	else
		_indeo3="no"
	fi
fi
if test "$_indeo3" = no ; then
	_def_indeo3='#undef USE_INDEO3'
else
	_def_indeo3='#define USE_INDEO3'
fi
add_to_config_mk_if_yes "$_indeo3" 'USE_INDEO3 = 1'

#
# Check for math lib
#
cat > $TMPC << EOF
int main(void) { return 0; }
EOF
cc_check $LDFLAGS $CXXFLAGS -lm && LDFLAGS="$LDFLAGS -lm"

#
# Check for Ogg Vorbis
#
echocheck "Ogg Vorbis"
if test "$_vorbis" = auto ; then
	_vorbis=no
	cat > $TMPC << EOF
#include <vorbis/codec.h>
int main(void) { vorbis_packet_blocksize(0,0); return 0; }
EOF
	cc_check $LDFLAGS $CXXFLAGS $OGG_CFLAGS $OGG_LIBS $VORBIS_CFLAGS $VORBIS_LIBS \
		-lvorbisfile -lvorbis -logg && _vorbis=yes
fi
if test "$_vorbis" = yes ; then
	_def_vorbis='#define USE_VORBIS'
	LIBS="$LIBS $OGG_LIBS $VORBIS_LIBS -lvorbisfile -lvorbis -logg"
	INCLUDES="$INCLUDES $OGG_CFLAGS $VORBIS_CFLAGS"
else
	_def_vorbis='#undef USE_VORBIS'
fi
add_to_config_mk_if_yes "$_vorbis" 'USE_VORBIS = 1'
echo "$_vorbis"

#
# Check for Tremor
#
echocheck "Tremor"
if test "$_tremor" = auto ; then
	_tremor=no
	cat > $TMPC << EOF
#include <tremor/ivorbiscodec.h>
int main(void) { vorbis_info_init(0); return 0; }
EOF
	cc_check $LDFLAGS $CXXFLAGS $TREMOR_CFLAGS $TREMOR_LIBS -lvorbisidec && \
	_tremor=yes
fi
if test "$_tremor" = yes && test "$_vorbis" = no; then
	_def_tremor='#define USE_TREMOR'
	_def_vorbis='#define USE_VORBIS'
	LIBS="$LIBS $TREMOR_LIBS -lvorbisidec"
	INCLUDES="$INCLUDES $TREMOR_CFLAGS"
else
	if test "$_vorbis" = yes; then
		_tremor="no (Ogg Vorbis/Tremor support is mutually exclusive)"
	fi
	_def_tremor='#undef USE_TREMOR'
fi
add_to_config_mk_if_yes "$_tremor" 'USE_TREMOR = 1'
echo "$_tremor"

#
# Check for FLAC
#
echocheck "FLAC >= 1.0.1"
if test "$_flac" = auto ; then
	_flac=no
	cat > $TMPC << EOF
#include <FLAC/format.h>
int main(void) { return FLAC__STREAM_SYNC_LEN >> 30; /* guaranteed to be 0 */ }
EOF
	if test "$_vorbis" = yes ; then
		cc_check $LDFLAGS $CXXFLAGS $FLAC_CFLAGS $FLAC_LIBS $OGG_CFLAGS $OGG_LIBS \
			-lFLAC -logg && _flac=yes
	else
		cc_check $LDFLAGS $CXXFLAGS $FLAC_CFLAGS $FLAC_LIBS \
			-lFLAC && _flac=yes
	fi
fi
if test "$_flac" = yes ; then
	_def_flac='#define USE_FLAC'
	if test "$_vorbis" = yes ; then
		LIBS="$LIBS $FLAC_LIBS $OGG_LIBS -lFLAC -logg"
	else
		LIBS="$LIBS $FLAC_LIBS -lFLAC"
	fi
	INCLUDES="$INCLUDES $FLAC_CFLAGS"
else
	_def_flac='#undef USE_FLAC'
fi
add_to_config_mk_if_yes "$_flac" 'USE_FLAC = 1'
echo "$_flac"

#
# Check for MAD (MP3 library)
#
echocheck "MAD"
if test "$_mad" = auto ; then
	_mad=no
	cat > $TMPC << EOF
#include <mad.h>
int main(void) { return 0; }
EOF
	cc_check $LDFLAGS $CXXFLAGS $MAD_CFLAGS $MAD_LIBS -lmad && _mad=yes
fi
if test "$_mad" = yes ; then
	_def_mad='#define USE_MAD'
	LIBS="$LIBS $MAD_LIBS -lmad"
	INCLUDES="$INCLUDES $MAD_CFLAGS"
else
	_def_mad='#undef USE_MAD'
fi
add_to_config_mk_if_yes "$_mad" 'USE_MAD = 1'
echo "$_mad"

#
# Check for ALSA
#
echocheck "ALSA >= 0.9"
if test "$_alsa" = auto ; then
	_alsa=no
	cat > $TMPC << EOF
#include <alsa/asoundlib.h>
int main(void) { return (!(SND_LIB_MAJOR==0 && SND_LIB_MINOR==9)); }
EOF
	cc_check $LDFLAGS $CXXFLAGS $ALSA_CFLAGS $ALSA_LIBS -lasound && _alsa=yes
fi
if test "$_alsa" = yes ; then
	_def_alsa='#define USE_ALSA'
	LIBS="$LIBS $ALSA_LIBS -lasound"
	INCLUDES="$INCLUDES $ALSA_CFLAGS"
else
	_def_alsa='#undef USE_ALSA'
fi
echo "$_alsa"

#
# Check for ZLib
#
echocheck "zlib"
if test "$_zlib" = auto ; then
	_zlib=no
	cat > $TMPC << EOF
#include <string.h>
#include <zlib.h>
int main(void) { return strcmp(ZLIB_VERSION, zlibVersion()); }
EOF
	cc_check $LDFLAGS $CXXFLAGS $ZLIB_CFLAGS $ZLIB_LIBS -lz && _zlib=yes
fi
if test "$_zlib" = yes ; then
	_def_zlib='#define USE_ZLIB'
	LIBS="$LIBS $ZLIB_LIBS -lz"
	INCLUDES="$INCLUDES $ZLIB_CFLAGS"
else
	_def_zlib='#undef USE_ZLIB'
fi
add_to_config_mk_if_yes "$_zlib" 'USE_ZLIB = 1'
echo "$_zlib"

#
# Check for LibMPEG2
#
echocheck "libmpeg2 >= 0.3.2"
if test "$_mpeg2" = auto ; then
	_mpeg2=no
	cat > $TMPC << EOF
typedef signed $type_1_byte int8_t;
typedef signed $type_2_byte int16_t;
typedef signed $type_4_byte int32_t;

typedef unsigned $type_1_byte uint8_t;
typedef unsigned $type_2_byte uint16_t;
typedef unsigned $type_4_byte uint32_t;

#include <mpeg2dec/mpeg2.h>
int main(void) {
	/* mpeg2_state_t first appears in 0.4.0 */
	mpeg2_state_t state;

		#ifdef MPEG2_RELEASE
		if (MPEG2_RELEASE >= MPEG2_VERSION(0, 3, 2))
			return 0;
	#endif
	return 1;
}
EOF

	if test -n "$_host"; then
		# don't execute while cross compiling
		cc_check $LDFLAGS $CXXFLAGS $MPEG2_CFLAGS $MPEG2_LIBS -lmpeg2 && _mpeg2=yes
	else
		cc_check $LDFLAGS $CXXFLAGS $MPEG2_CFLAGS $MPEG2_LIBS -lmpeg2 && $TMPO$HOSTEXEEXT && _mpeg2=yes
	fi
fi
if test "$_mpeg2" = yes ; then
	_def_mpeg2='#define USE_MPEG2'
	INCLUDES="$INCLUDES $MPEG2_CFLAGS"
	LIBS="$LIBS $MPEG2_LIBS -lmpeg2"
else
	_def_mpeg2='#undef USE_MPEG2'
fi
add_to_config_mk_if_yes "$_mpeg2" 'USE_MPEG2 = 1'
echo "$_mpeg2"

#
# Check for libfluidsynth
#
echocheck "libfluidsynth"
if test "$_fluidsynth" = auto ; then
	_fluidsynth=no
	cat > $TMPC << EOF
#include <fluidsynth.h>
int main(void) { return 0; }
EOF
	cc_check $LDFLAGS $CXXFLAGS $FLUIDSYNTH_CFLAGS $FLUIDSYNTH_LIBS -lfluidsynth && _fluidsynth=yes
fi
if test "$_fluidsynth" = yes ; then
	_def_fluidsynth='#define USE_FLUIDSYNTH'
	case $_host_os in
		mingw*)
			LIBS="$LIBS $FLUIDSYNTH_LIBS -lfluidsynth -ldsound -lwinmm"
		;;
		*)
			LIBS="$LIBS $FLUIDSYNTH_LIBS -lfluidsynth"
		;;
	esac
	INCLUDES="$INCLUDES $FLUIDSYNTH_CFLAGS"
else
	_def_fluidsynth='#undef USE_FLUIDSYNTH'
fi
echo "$_fluidsynth"
rm -rf $TMPC $TMPO$HOSTEXEEXT $TMPO.dSYM

#
# Check for readline if text_console is enabled
#
echocheck "readline"
if test "$_text_console" = yes ; then
	if test "$_readline" = auto ; then
		_readline=no
		cat > $TMPC << EOF
#include <stdio.h>
#include <readline/readline.h>
#include <readline/history.h>

int main(void) {
	char *x = readline("");
}
EOF
		cc_check $LDFLAGS $CXXFLAGS $READLINE_CFLAGS $READLINE_LIBS -lreadline && _readline=yes
	fi
	echo "$_readline"
	rm -rf $TMPC $TMPO$HOSTEXEEXT $TMPO.dSYM
else
	_readline=no
	echo "skipping (text console disabled)"
fi

if test "$_readline" = yes ; then
	_def_readline='#define USE_READLINE'
	LIBS="$LIBS $READLINE_LIBS -lreadline"
	INCLUDES="$INCLUDES $READLINE_CFLAGS"
else
	_def_readline='#undef USE_READLINE'
fi

if test "$_text_console" = yes ; then
	_def_text_console='#define USE_TEXT_CONSOLE'
else
	_def_text_console='#undef USE_TEXT_CONSOLE'
fi

#
# Check for nasm
#
if test "$_have_x86" = yes ; then
	echocheck "nasm"
	if test "$_nasm" = no ; then
		echo "disabled"
	else
		IFS="${IFS= 	}"; ac_save_ifs="$IFS"; IFS=$SEPARATOR

		for path_dir in $_nasmpath; do
			if test -x "$path_dir/nasm$NATIVEEXEEXT" ; then
				NASM="$path_dir/nasm$NATIVEEXEEXT"
				echo $NASM
				break
			fi
		done

		IFS="$ac_save_ifs"

		if test x$NASM = x -o x$NASM = x'"$NASM"'; then
			echo "not found"
			_nasm=no
		else
			case $_host_os in
				os2-emx*)
					NASMFLAGS="-f aout"
				;;
				mingw*)
					NASMFLAGS="-f win32"
				;;
				darwin*)
					NASMFLAGS="-f macho"
				;;
				*)
					NASMFLAGS="-f elf"
				;;
			esac
			_nasm=yes
		fi
	fi
fi

add_to_config_h_if_yes $_nasm '#define USE_NASM'
add_to_config_mk_if_yes $_nasm 'HAVE_NASM = 1'

#
# Enable vkeybd / keymapper
#
if test "$_vkeybd" = yes ; then
	DEFINES="$DEFINES -DENABLE_VKEYBD"
fi
if test "$_keymapper" = yes ; then
	DEFINES="$DEFINES -DENABLE_KEYMAPPER"
fi

#
# Figure out installation directories
#
test -z "$_bindir" && _bindir="$_prefix/bin"
test -z "$_mandir" && _mandir="$_prefix/share/man"
test -z "$_datadir" && _datadir="$_prefix/share"
test -z "$_libdir" && _libdir="$_prefix/lib"

DEFINES="$DEFINES -DDATA_PATH=\\\"$_datadir/scummvm\\\""
DEFINES="$DEFINES -DPLUGIN_DIRECTORY=\\\"$_libdir/scummvm\\\""


echo_n "Backend... "
echo_n "$_backend"

if test "$_nasm" = yes ; then
	echo_n ", assembly routines"
fi

if test "$_16bit" = yes ; then
	echo_n ", 16bit color"
fi

if test "$_build_hq_scalers" = yes ; then
	echo_n ", HQ scalers"
fi

if test "$_mt32emu" = yes ; then
	echo_n ", MT-32 emu"
fi

if test "$_indeo3" = yes ; then
	echo_n ", Indeo3 decoder"
fi

if test "$_text_console" = yes ; then
	echo_n ", text console"
fi

if test "$_vkeybd" = yes ; then
	echo_n ", virtual keyboard"
fi

if test "$_keymapper" = yes ; then
	echo ", keymapper"
else
	echo
fi

#
# Backend related stuff
#
case $_backend in
	null)
		DEFINES="$DEFINES -DUSE_NULL_DRIVER"
		;;
	sdl)
		find_sdlconfig
		INCLUDES="$INCLUDES `$_sdlconfig --prefix="$_sdlpath" --cflags`"
		LIBS="$LIBS `$_sdlconfig --prefix="$_sdlpath" --libs`"
		DEFINES="$DEFINES -DSDL_BACKEND"
		;;
	linuxmoto)
		find_sdlconfig
		INCLUDES="$INCLUDES `$_sdlconfig --prefix="$_sdlpath" --cflags`"
		LIBS="$LIBS `$_sdlconfig --prefix="$_sdlpath" --libs`"
		DEFINES="$DEFINES -DSDL_BACKEND -DLINUXMOTO"
		;;
	gp2x)
		find_sdlconfig
		INCLUDES="$INCLUDES `$_sdlconfig --prefix="$_sdlpath" --cflags`"
		LIBS="$LIBS `$_sdlconfig --prefix="$_sdlpath" --libs`"
		LDFLAGS="$LDFLAGS -static"
		CXXFLAGS="$CXXFLAGS -march=armv4t"
		;;
	gp2xwiz)
		find_sdlconfig
		INCLUDES="$INCLUDES `$_sdlconfig --prefix="$_sdlpath" --cflags`"
		LIBS="$LIBS `$_sdlconfig --prefix="$_sdlpath" --libs`"
		LDFLAGS="$LDFLAGS"
		CXXFLAGS="$CXXFLAGS -mcpu=arm926ej-s -mtune=arm926ej-s"
		;;		
	iphone)
		OBJCFLAGS="$OBJCFLAGS --std=c99"
		LIBS="$LIBS -lobjc -framework UIKit -framework CoreGraphics -framework OpenGLES -framework QuartzCore -framework GraphicsServices -framework CoreFoundation -framework Foundation -framework AudioToolbox -framework CoreAudio"
		;;
	wince)
		INCLUDES="$INCLUDES "'-I$(srcdir) -I$(srcdir)/backends/platform/wince -I$(srcdir)/engines -I$(srcdir)/backends/platform/wince/missing/gcc -I$(srcdir)/backends/platform/wince/CEgui -I$(srcdir)/backends/platform/wince/CEkeys'
		LIBS="$LIBS -static -lSDL"
		;;
	dc)
		INCLUDES="$INCLUDES "'-I$(srcdir)/backends/platform/dc -isystem $(ronindir)/include'
		LDFLAGS="$LDFLAGS -Wl,-Ttext,0x8c010000 -nostartfiles "'$(ronindir)/lib/crt0.o -L$(ronindir)/lib'
		LIBS="$LIBS -lronin -lm"
		;;
	wii)
		DEFINES="$DEFINES -D__WII__ -DGEKKO"
		case $_host_os in
		gamecube)
			LIBS="$LIBS -lgxflux -lfat -logc -ldb"
			;;
		*)
			LIBS="$LIBS -lgxflux -ldi -ltinysmb -lfat -lwiiuse -lbte -logc -lwiikeyboard -ldb"
			;;
		esac
		;;
	nds)
		# TODO nds
		;;
	psp)
		DEFINES="$DEFINES -D__PSP__ -DDISABLE_TEXT_CONSOLE -DDISABLE_COMMAND_LINE -DDISABLE_DOSBOX_OPL"
		INCLUDES="$INCLUDES -I$PSPDEV/psp/include/SDL"
		LIBS="$LIBS -lSDL"
		;;
	*)
		echo "support for $_backend backend not implemented in configure script yet"
		exit 1
		;;
esac
MODULES="$MODULES backends/platform/$_backend"

#
# Do CXXFLAGS now we know the compiler version
#
if test "$_cxx_major" -ge "3" ; then
	case $_host_os in
	# newlib-based system include files suppress non-C89 function 
	# declarations under __STRICT_ANSI__
	mingw* | dreamcast | wii | gamecube | psp | wince | amigaos*)
		CXXFLAGS="$CXXFLAGS -W -Wno-unused-parameter"
		;;
	*)
		CXXFLAGS="$CXXFLAGS -ansi -W -Wno-unused-parameter"
		;;
	esac
	add_line_to_config_mk 'HAVE_GCC3 = 1'
fi;

if test "$_cxx_major" -ge "4" && test "$_cxx_minor" -ge "3" ; then
	CXXFLAGS="$CXXFLAGS -Wno-empty-body"
else
	CXXFLAGS="$CXXFLAGS -Wconversion"
fi;

# Some platforms use certain GNU extensions in header files
case $_host_os in
wii | gamecube | psp)
	;;
*)
	CXXFLAGS="$CXXFLAGS -pedantic"
	;;
esac

#
# Engine selection
#
_engines_built_static=""
_engines_built_dynamic=""
_engines_skipped=""

for engine in $_engines; do
	if test "`get_engine_sub $engine`" = "no" ; then
		# It's a main engine
		if test `get_engine_build $engine` = no ; then
			isbuilt=no
		else
			# If dynamic plugins aren't supported, mark
			# all the engines as static
			if test $_dynamic_modules = no ; then
				set_var _engine_${engine}_build "static"
			else
				# If it wasn't explicitly marked as static or
				# dynamic, use the configured default
				if test `get_engine_build $engine` = yes ; then
					set_var _engine_${engine}_build "${_plugins_default}"
				fi
			fi

			# Prepare the defines
			if test `get_engine_build $engine` = dynamic ; then
				isbuilt=DYNAMIC_PLUGIN
			else
				set_var _engine_${engine}_build "static"
				isbuilt=STATIC_PLUGIN
			fi
		fi

		# Prepare the information to be shown
		prepare_engine_build_strings $engine
	else
		# It's a subengine, just say yes or no
		if test "`get_engine_build $engine`" = "no" ; then
			isbuilt=no
		else
			isbuilt=1
		fi
	fi

	# Save the settings
	defname="ENABLE_`echo $engine | tr '[a-z]' '[A-Z]'`"
	if test "$isbuilt" = "no" ; then
		add_line_to_config_mk "# $defname"
	else
		add_line_to_config_mk "$defname = $isbuilt"
	fi
done

#
# Show which engines ("frontends") are to be built
#
echo
if test -n "$_engines_built_static" ; then
	echo "Engines (builtin):"
	echo $_engines_built_static | sed 's/@/\
/g
s/#/    /g'
fi

if test -n "$_engines_built_dynamic" ; then
	echo "Engines (plugins):"
	echo $_engines_built_dynamic | sed 's/@/\
/g
s/#/    /g'
fi

if test -n "$_engines_skipped" ; then
	echo "Engines Skipped:"
	echo $_engines_skipped | sed 's/@/\
/g
s/#/    /g'
fi


echo
echo "Creating config.h"
cat > config.h << EOF
/* This file is automatically generated by configure */
/* DO NOT EDIT MANUALLY */

#ifndef CONFIG_H
#define CONFIG_H

$_config_h_data

/* Data types */
typedef unsigned $type_1_byte byte;
typedef unsigned int uint;
typedef unsigned $type_1_byte uint8;
typedef unsigned $type_2_byte uint16;
typedef unsigned $type_4_byte uint32;
typedef signed $type_1_byte int8;
typedef signed $type_2_byte int16;
typedef signed $type_4_byte int32;

/* Libs */
$_def_vorbis
$_def_tremor
$_def_flac
$_def_mad
$_def_alsa
$_def_zlib
$_def_mpeg2
$_def_fluidsynth
$_def_readline

/* Options */
$_def_text_console
$_def_mt32emu
$_def_indeo3
$_def_16bit

/* Plugin settings */
$_def_plugin

#endif /* CONFIG_H */
EOF

echo "Creating config.mk"
cat > config.mk << EOF
# -------- Generated by configure -----------

CXX := $CXX
CXXFLAGS := $CXXFLAGS
LIBS += $LIBS
RANLIB := $_ranlib
STRIP := $_strip
AR := $_ar
AS := $_as
ASFLAGS := $ASFLAGS
WINDRES := $_windres
WINDRESFLAGS := $WINDRESFLAGS
WIN32PATH=$_win32path
AOS4PATH=$_aos4path
STATICLIBPATH=$_staticlibpath

BACKEND := $_backend
MODULES += $MODULES
MODULE_DIRS += $MODULE_DIRS
EXEEXT := $HOSTEXEEXT
NASM := $NASM
NASMFLAGS := $NASMFLAGS

PREFIX := $_prefix
BINDIR := $_bindir
MANDIR := $_mandir
DATADIR := $_datadir
LIBDIR := $_libdir

$_config_mk_data

INCLUDES += $INCLUDES
OBJS += $OBJS
DEFINES += $DEFINES
LDFLAGS += $LDFLAGS

$_mak_plugins

SAVED_CONFIGFLAGS  := $SAVED_CONFIGFLAGS
SAVED_LDFLAGS      := $SAVED_LDFLAGS
SAVED_CXX          := $SAVED_CXX
SAVED_CXXFLAGS     := $SAVED_CXXFLAGS
SAVED_CPPFLAGS     := $SAVED_CPPFLAGS
SAVED_ASFLAGS      := $SAVED_ASFLAGS
SAVED_WINDRESFLAGS := $SAVED_WINDRESFLAGS
EOF

#
# Create a custom Makefile when building outside the source tree
# TODO: Add a better check than just looking for 'Makefile'
#
if test ! -f Makefile ; then
echo "Creating Makefile"

cat > Makefile << EOF
# -------- Generated by configure -----------
srcdir = $_srcdir
vpath %.h \$(srcdir)
vpath %.cpp \$(srcdir)
vpath %.c \$(srcdir)
vpath %.m \$(srcdir)
vpath %.asm \$(srcdir)
vpath %.s \$(srcdir)
vpath %.S \$(srcdir)
include \$(srcdir)/Makefile
EOF

fi<|MERGE_RESOLUTION|>--- conflicted
+++ resolved
@@ -82,12 +82,8 @@
 add_engine agos "AGOS" yes "agos2"
 add_engine agos2 "AGOS 2 games" yes
 add_engine cine "Cinematique evo 1" yes
-<<<<<<< HEAD
 add_engine cruise "Cinematique evo 2" yes
-=======
-add_engine cruise "Cinematique evo 2" no
 add_engine draci "Dragon History" no
->>>>>>> e4fb5673
 add_engine drascula "Drascula: The Vampire Strikes Back" yes
 add_engine gob "Gobli*ns" yes
 add_engine groovie "Groovie" yes "groovie2"
