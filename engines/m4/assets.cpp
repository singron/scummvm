--- conflicted
+++ resolved
@@ -30,13 +30,13 @@
 
 namespace M4 {
 
-BaseAsset::BaseAsset(MadsM4Engine *vm, Common::SeekableReadStream* stream, int size, const char *name) : _vm(vm) {
+BaseAsset::BaseAsset(MadsM4Engine *vm) : _vm(vm) {
 }
 
 BaseAsset::~BaseAsset() {
 }
 
-MachineAsset::MachineAsset(MadsM4Engine *vm, Common::SeekableReadStream* stream, int size, const char *name) : BaseAsset(vm, stream, size, name) {
+MachineAsset::MachineAsset(MadsM4Engine *vm, Common::SeekableReadStream* stream, int size, const char *name) : BaseAsset(vm) {
 	uint32 stateCount = stream->readUint32LE();
 	for (uint32 curState = 0; curState < stateCount; curState++) {
 		uint32 stateOffset = stream->readUint32LE();
@@ -61,7 +61,7 @@
 	return _stateTable[state];
 }
 
-SequenceAsset::SequenceAsset(MadsM4Engine *vm, Common::SeekableReadStream* stream, int size, const char *name) : BaseAsset(vm, stream, size, name) {
+SequenceAsset::SequenceAsset(MadsM4Engine *vm, Common::SeekableReadStream* stream, int size, const char *name) : BaseAsset(vm) {
 	_localVarCount = stream->readUint32LE();
 	_codeSize = size - 4;
 	_code = new byte[_codeSize];
@@ -78,7 +78,7 @@
 }
 
 
-DataAsset::DataAsset(MadsM4Engine *vm, Common::SeekableReadStream* stream, int size, const char *name) : BaseAsset(vm, stream, size, name) {
+DataAsset::DataAsset(MadsM4Engine *vm, Common::SeekableReadStream* stream, int size, const char *name) : BaseAsset(vm) {
 
 	_recCount = stream->readUint32LE();
 	_recSize = stream->readUint32LE();
@@ -98,13 +98,9 @@
 	return &_data[_recSize * index];
 }
 
-<<<<<<< HEAD
-SpriteAsset::SpriteAsset(MadsM4Engine *vm, Common::SeekableReadStream* stream, int size, const char *name, bool asStream) : BaseAsset(vm, stream, size, name) {
-=======
 SpriteAsset::SpriteAsset(MadsM4Engine *vm, Common::SeekableReadStream* stream, int size, const char *name, 
 						 bool asStream, int flags) : 
 			BaseAsset(vm) {
->>>>>>> fffec23a
 	_stream = stream;
 	_palInterface = NULL;
 	_paletteData = NULL;
@@ -116,8 +112,6 @@
 	}
 }
 
-<<<<<<< HEAD
-=======
 SpriteAsset::SpriteAsset(MadsM4Engine *vm, const char *name): BaseAsset(vm) {
 	_stream = vm->res()->get(name);
 	_palInterface = NULL;
@@ -132,7 +126,6 @@
 	vm->res()->toss(name);
 }
 
->>>>>>> fffec23a
 SpriteAsset::~SpriteAsset() {
 	if (_palInterface) {
 		// Internally stored palette translation data, so release it
@@ -220,18 +213,12 @@
 	_maxHeight = 0;
 
 	Common::SeekableReadStream *spriteStream = sprite.getItemStream(0);
-<<<<<<< HEAD
-	for (int i = 0; i < 19; i++) {
-		spriteStream->readUint16LE();
-	}
-=======
 	_mode = spriteStream->readByte();
 	spriteStream->skip(1);
 	int type1 = spriteStream->readUint16LE();
 	int type2 = spriteStream->readUint16LE();
 	_isBackground = (type1 != 0) && (type2 < 4);
 	spriteStream->skip(32);
->>>>>>> fffec23a
 	_frameCount = spriteStream->readUint16LE();
 
 	if (_vm->isM4() || ((flags & SPRITE_SET_CHAR_INFO) == 0))
